import { AgentFactory } from './base-agent';
import { logger } from '@neon/utils';

// Import all agent classes
import { ContentAgent } from './agents/content-agent';
import { SEOAgent } from './agents/seo-agent';
import { AdAgent } from './agents/ad-agent';
import { OutreachAgent } from './agents/outreach-agent';
import { TrendAgent } from './agents/trend-agent';
import { InsightAgent } from './agents/insight-agent';
import { DesignAgent } from './agents/design-agent';
<<<<<<< HEAD
import { EmailMarketingAgent } from './agents/email-agent';
import { CustomerSupportAgent } from './agents/support-agent';
import { ErrorSentinelAgent } from './agents/error-sentinel-agent';
import { CampaignAgent } from './agents/campaign-agent';
import LLMCopilotAgent from './agents/llm-copilot-agent';
import BoardroomReportAgent from './agents/boardroom-report-agent';
import ExecutiveReportCompilerAgent from './agents/executive-report-compiler-agent';
import BoardroomReportSchedulerAgent from './agents/boardroom-report-scheduler-agent';
import BrandVoiceAgent from './agents/brand-voice-agent';
import SocialAgent from './agents/social-agent';

// Command schemas and interfaces
export interface CommandSchema {
  action: string;
  description: string;
  parameters: {
    [key: string]: {
      type: 'string' | 'number' | 'boolean' | 'object' | 'array';
      required: boolean;
      description: string;
      enum?: string[];
      default?: any;
    };
  };
  returns: {
    type: string;
    description: string;
    properties?: any;
  };
  examples: CommandExample[];
  permissions?: string[];
  estimatedDuration?: number;
  budgetImpact?: number;
}

export interface CommandExample {
  input: any;
  output: any;
  description: string;
}

export interface ExecuteCommandContext {
  userId: string;
  sessionId: string;
  permissions: string[];
  environment: 'production' | 'development' | 'staging';
  dryRun?: boolean;
}

export interface CommandExecutionResult {
  success: boolean;
  data?: any;
  error?: string;
  duration: number;
  confidence?: number;
  metadata?: any;
}
=======
import { UIRefinementAgent } from './agents/ui-refinement-agent';
>>>>>>> 30e44d39

/**
 * Register all available agents with the AgentFactory
 * This function should be called during application startup
 */
export function registerAllAgents(): void {
  // Register each agent type with the factory
  AgentFactory.registerAgent('content', ContentAgent);
  AgentFactory.registerAgent('seo', SEOAgent);
  AgentFactory.registerAgent('ad', AdAgent);
  AgentFactory.registerAgent('outreach', OutreachAgent);
  AgentFactory.registerAgent('trend', TrendAgent);
  AgentFactory.registerAgent('insight', InsightAgent);
  AgentFactory.registerAgent('design', DesignAgent);
<<<<<<< HEAD
  AgentFactory.registerAgent('email', EmailMarketingAgent);
  AgentFactory.registerAgent('support', CustomerSupportAgent);
  AgentFactory.registerAgent('error-sentinel', ErrorSentinelAgent);
  AgentFactory.registerAgent('campaign', CampaignAgent);

  // Register new agents for Copilot functionality
  AgentFactory.registerAgent('llm-copilot', LLMCopilotAgent);
  AgentFactory.registerAgent('boardroom', BoardroomReportAgent);
  AgentFactory.registerAgent('executive', ExecutiveReportCompilerAgent);
  AgentFactory.registerAgent('boardroom-scheduler', BoardroomReportSchedulerAgent);
  AgentFactory.registerAgent('brand-voice', BrandVoiceAgent);
  AgentFactory.registerAgent('social-media', SocialAgent);

  logger.info(
    'Agent registry initialized',
    { agentTypes: AgentFactory.getAvailableTypes() },
    'AgentRegistry'
  );
=======
  AgentFactory.registerAgent('ui-refinement', UIRefinementAgent);
  
  console.log('Agent registry initialized');
  console.log('Available agent types:', AgentFactory.getAvailableTypes());
>>>>>>> 30e44d39
}

/**
 * Get a list of all registered agent types
 */
export function getRegisteredAgentTypes(): string[] {
  return AgentFactory.getAvailableTypes();
}

/**
 * Check if an agent type is registered
 */
export function isAgentTypeRegistered(type: string): boolean {
  return AgentFactory.getAvailableTypes().includes(type);
}

/**
 * Create an SEO agent instance
 */
export function createSEOAgent(): SEOAgent {
  return new SEOAgent();
}

/**
 * Create an Email Marketing agent instance
 */
export function createEmailMarketingAgent(): EmailMarketingAgent {
  return new EmailMarketingAgent();
}

/**
 * Create a Customer Support agent instance
 */
export function createCustomerSupportAgent(): CustomerSupportAgent {
  return new CustomerSupportAgent();
}

/**
 * Create an Error Sentinel agent instance
 */
export function createErrorSentinelAgent(): ErrorSentinelAgent {
  return new ErrorSentinelAgent();
}

/**
 * Create a Campaign agent instance
 */
export function createCampaignAgent(): CampaignAgent {
  return new CampaignAgent();
}

/**
 * Create a LLM Copilot agent instance
 */
export function createLLMCopilotAgent(): LLMCopilotAgent {
  return new LLMCopilotAgent();
}

/**
 * Create a Boardroom Report agent instance
 */
export function createBoardroomReportAgent(): BoardroomReportAgent {
  return new BoardroomReportAgent();
}

/**
 * Execute a command on a specific agent
 */
export async function executeAgentCommand(
  agentType: string,
  action: string,
  parameters: any,
  context: ExecuteCommandContext
): Promise<CommandExecutionResult> {
  const startTime = Date.now();

  try {
    // Check if agent type is registered
    if (!isAgentTypeRegistered(agentType)) {
      return {
        success: false,
        error: `Agent type '${agentType}' is not registered`,
        duration: Date.now() - startTime,
      };
    }

    // Get agent instance
    const agent = createAgentInstance(agentType);
    if (!agent) {
      return {
        success: false,
        error: `Failed to create agent instance for type '${agentType}'`,
        duration: Date.now() - startTime,
      };
    }

    // Execute the command
    const result = await executeCommand(agent, agentType, action, parameters, context);

    return {
      success: true,
      data: result,
      duration: Date.now() - startTime,
      confidence: result?.confidence || 0.8,
    };
  } catch (error) {
    logger.error('Agent command execution failed', { agentType, action, error }, 'AgentRegistry');

    return {
      success: false,
      error: error instanceof Error ? error.message : 'Unknown error',
      duration: Date.now() - startTime,
    };
  }
}

/**
 * Create an agent instance by type
 */
function createAgentInstance(agentType: string): any {
  switch (agentType) {
    case 'content':
      return new ContentAgent();
    case 'seo':
      return new SEOAgent();
    case 'ad':
      return new AdAgent();
    case 'outreach':
      return new OutreachAgent();
    case 'trend':
      return new TrendAgent();
    case 'insight':
      return new InsightAgent();
    case 'design':
      return new DesignAgent();
    case 'email':
      return new EmailMarketingAgent();
    case 'support':
      return new CustomerSupportAgent();
    case 'error-sentinel':
      return new ErrorSentinelAgent();
    case 'campaign':
      return new CampaignAgent();
    case 'llm-copilot':
      return new LLMCopilotAgent();
    case 'boardroom':
      return new BoardroomReportAgent();
    case 'executive':
      return new ExecutiveReportCompilerAgent();
    case 'boardroom-scheduler':
      return new BoardroomReportSchedulerAgent();
    case 'brand-voice':
      return new BrandVoiceAgent();
    case 'social-media':
      return new SocialAgent();
    default:
      return null;
  }
}

/**
 * Execute a command on an agent instance
 */
async function executeCommand(
  agent: any,
  agentType: string,
  action: string,
  parameters: any,
  context: ExecuteCommandContext
): Promise<any> {
  // Route command to appropriate agent method based on type and action
  switch (agentType) {
    case 'llm-copilot':
      return await executeCopilotCommand(agent, action, parameters, context);
    case 'boardroom':
    case 'executive':
      return await executeReportCommand(agent, action, parameters, context);
    case 'campaign':
      return await executeCampaignCommand(agent, action, parameters, context);
    case 'content':
      return await executeContentCommand(agent, action, parameters, context);
    case 'insight':
      return await executeInsightCommand(agent, action, parameters, context);
    case 'trend':
      return await executeTrendCommand(agent, action, parameters, context);
    case 'brand-voice':
      return await executeBrandVoiceCommand(agent, action, parameters, context);
    case 'social-media':
      return await executeSocialCommand(agent, action, parameters, context);
    default:
      // Fallback to generic method execution
      if (typeof agent[action] === 'function') {
        return await agent[action](parameters);
      } else {
        throw new Error(`Action '${action}' not supported by agent type '${agentType}'`);
      }
  }
}

// Agent-specific command execution functions
async function executeCopilotCommand(
  agent: LLMCopilotAgent,
  action: string,
  parameters: any,
  context: ExecuteCommandContext
): Promise<any> {
  switch (action) {
    case 'processMessage':
      return await agent.processMessage(
        parameters.input,
        context.sessionId,
        context.userId,
        parameters.messageType
      );
    case 'getSession':
      return await agent.getSession(context.sessionId);
    case 'clearSession':
      return await agent.clearSession(context.sessionId);
    default:
      throw new Error(`Unsupported copilot action: ${action}`);
  }
}

async function executeReportCommand(
  agent: any,
  action: string,
  parameters: any,
  context: ExecuteCommandContext
): Promise<any> {
  switch (action) {
    case 'generateReport':
      return await agent.generateReport(parameters);
    case 'scheduleReport':
      if (typeof agent.scheduleReport === 'function') {
        return await agent.scheduleReport(parameters);
      }
      throw new Error(`Schedule report not supported by this agent`);
    default:
      throw new Error(`Unsupported report action: ${action}`);
  }
}

async function executeCampaignCommand(
  agent: CampaignAgent,
  action: string,
  parameters: any,
  context: ExecuteCommandContext
): Promise<any> {
  // Mock campaign command execution
  const mockResults = {
    plan_campaign: { campaignId: 'camp_123', status: 'planned', budget: parameters.budget || 5000 },
    execute_campaign: {
      campaignId: parameters.campaignId,
      status: 'running',
      startTime: new Date().toISOString(),
    },
    pause_campaign: {
      campaignId: parameters.campaignId,
      status: 'paused',
      pausedAt: new Date().toISOString(),
    },
    analyze_results: {
      campaignId: parameters.campaignId,
      metrics: { roas: 3.4, conversions: 125, ctr: 2.3 },
      insights: ['Video content performing well', 'Mobile traffic increased 15%'],
    },
  };

  return mockResults[action as keyof typeof mockResults] || { success: true, action };
}

async function executeContentCommand(
  agent: ContentAgent,
  action: string,
  parameters: any,
  context: ExecuteCommandContext
): Promise<any> {
  // Mock content command execution
  const mockResults = {
    generate_content: {
      content: 'AI-generated marketing content tailored to your brand voice',
      wordCount: 250,
      tone: parameters.tone || 'professional',
      brandAlignment: 0.94,
    },
    generate_blog: {
      title: 'The Future of AI in Marketing',
      content: 'Comprehensive blog post content...',
      wordCount: 800,
      seoScore: 0.92,
    },
    generate_caption: {
      caption: 'Engaging social media caption with relevant hashtags #marketing #AI',
      hashtags: ['#marketing', '#AI', '#innovation'],
      engagement_prediction: 0.87,
    },
  };

  return (
    mockResults[action as keyof typeof mockResults] || {
      content: 'Generated content',
      confidence: 0.85,
    }
  );
}

async function executeInsightCommand(
  agent: InsightAgent,
  action: string,
  parameters: any,
  context: ExecuteCommandContext
): Promise<any> {
  // Mock insight command execution
  const mockResults = {
    analyze_metrics: {
      metrics: {
        roas: { value: 3.4, trend: 'up', change: '+12%' },
        conversions: { value: 125, trend: 'up', change: '+8%' },
        ctr: { value: 2.3, trend: 'stable', change: '+1%' },
      },
      insights: [
        'Performance trending upward this quarter',
        'Video campaigns outperforming static content',
        'Mobile engagement increased significantly',
      ],
    },
    generate_insights: {
      topInsights: [
        'Brand alignment improved by 15% this month',
        'Customer acquisition cost decreased by 8%',
        'Social media engagement up 23%',
      ],
      confidence: 0.89,
    },
  };

  return mockResults[action as keyof typeof mockResults] || { insights: [], confidence: 0.8 };
}

async function executeTrendCommand(
  agent: TrendAgent,
  action: string,
  parameters: any,
  context: ExecuteCommandContext
): Promise<any> {
  // Mock trend command execution
  return {
    trends: [
      { name: 'Video Content Growth', strength: 0.85, direction: 'up' },
      { name: 'Mobile-First Engagement', strength: 0.72, direction: 'up' },
      { name: 'Personalization Impact', strength: 0.68, direction: 'stable' },
    ],
    predictions: [
      'Video content will dominate Q2 performance',
      'Mobile traffic expected to grow 25%',
      'Personalized campaigns will show 30% better ROAS',
    ],
    confidence: 0.83,
  };
}

async function executeBrandVoiceCommand(
  agent: BrandVoiceAgent,
  action: string,
  parameters: any,
  context: ExecuteCommandContext
): Promise<any> {
  // Mock brand voice command execution
  return {
    alignmentScore: 0.92,
    voiceConsistency: 0.89,
    recommendations: [
      'Maintain consistent tone across all channels',
      'Review technical terminology for clarity',
      'Strengthen emotional connection in messaging',
    ],
    brandMetrics: {
      clarity: 0.91,
      authenticity: 0.87,
      memorability: 0.84,
    },
    confidence: 0.9,
  };
}

async function executeSocialCommand(
  agent: SocialAgent,
  action: string,
  parameters: any,
  context: ExecuteCommandContext
): Promise<any> {
  // Mock social media command execution
  return {
    posts: [
      { platform: 'instagram', content: 'Engaging Instagram post...', predicted_engagement: 0.85 },
      {
        platform: 'twitter',
        content: 'Twitter post with trending hashtags...',
        predicted_engagement: 0.78,
      },
      {
        platform: 'linkedin',
        content: 'Professional LinkedIn update...',
        predicted_engagement: 0.82,
      },
    ],
    analytics: {
      reach: 12500,
      engagement_rate: 0.078,
      click_through_rate: 0.034,
    },
    confidence: 0.86,
  };
}

/**
 * Get command schemas for all agents
 */
export function getAllCommandSchemas(): { [agentType: string]: CommandSchema[] } {
  return {
    'llm-copilot': getLLMCopilotCommandSchemas(),
    boardroom: getBoardroomCommandSchemas(),
    executive: getExecutiveCommandSchemas(),
    campaign: getCampaignCommandSchemas(),
    content: getContentCommandSchemas(),
    insight: getInsightCommandSchemas(),
    trend: getTrendCommandSchemas(),
    'brand-voice': getBrandVoiceCommandSchemas(),
    'social-media': getSocialCommandSchemas(),
  };
}

/**
 * Get command schema for specific agent
 */
export function getAgentCommandSchemas(agentType: string): CommandSchema[] {
  const allSchemas = getAllCommandSchemas();
  return allSchemas[agentType] || [];
}

// Command schema definitions for each agent type
function getLLMCopilotCommandSchemas(): CommandSchema[] {
  return [
    {
      action: 'processMessage',
      description: 'Process natural language input and generate intelligent response',
      parameters: {
        input: { type: 'string', required: true, description: 'Natural language input from user' },
        messageType: {
          type: 'string',
          required: false,
          description: 'Type of message',
          enum: ['query', 'command', 'clarification'],
        },
      },
      returns: {
        type: 'object',
        description: 'Copilot response with intent parsing and suggested actions',
      },
      examples: [
        {
          input: { input: 'Generate a quarterly report' },
          output: {
            intent: 'generate_report',
            confidence: 0.92,
            actions: ['Generate Report', 'Customize'],
          },
          description: 'Parse request for report generation',
        },
      ],
      estimatedDuration: 1500,
    },
  ];
}

function getBoardroomCommandSchemas(): CommandSchema[] {
  return [
    {
      action: 'generateReport',
      description: 'Generate comprehensive boardroom presentation with metrics and forecasts',
      parameters: {
        reportType: {
          type: 'string',
          required: false,
          description: 'Type of report',
          enum: ['QBR', 'MONTHLY', 'ANNUAL'],
          default: 'QBR',
        },
        theme: {
          type: 'string',
          required: false,
          description: 'Presentation theme',
          enum: ['NEON_GLASS', 'EXECUTIVE_DARK'],
          default: 'NEON_GLASS',
        },
        includeForecasts: {
          type: 'boolean',
          required: false,
          description: 'Include forecast slides',
          default: true,
        },
      },
      returns: {
        type: 'object',
        description: 'Generated boardroom report with slides and attachments',
      },
      examples: [
        {
          input: { reportType: 'QBR', theme: 'NEON_GLASS' },
          output: { reportId: 'rpt_123', slides: 12, confidence: 0.94 },
          description: 'Generate quarterly business review',
        },
      ],
      estimatedDuration: 6500,
      budgetImpact: 0,
    },
  ];
}

function getExecutiveCommandSchemas(): CommandSchema[] {
  return [
    {
      action: 'generateReport',
      description: 'Generate executive summary report with key insights',
      parameters: {
        timeframe: { type: 'object', required: false, description: 'Time period for report' },
        sections: { type: 'array', required: false, description: 'Report sections to include' },
      },
      returns: { type: 'object', description: 'Executive report with summarized insights' },
      examples: [
        {
          input: { timeframe: { period: 'month' } },
          output: { reportId: 'exec_456', insights: 8, confidence: 0.89 },
          description: 'Generate monthly executive summary',
        },
      ],
      estimatedDuration: 4000,
    },
  ];
}

function getCampaignCommandSchemas(): CommandSchema[] {
  return [
    {
      action: 'plan_campaign',
      description: 'Plan and strategize a new marketing campaign',
      parameters: {
        campaignType: { type: 'string', required: true, description: 'Type of campaign' },
        budget: { type: 'number', required: false, description: 'Campaign budget in USD' },
        targeting: {
          type: 'object',
          required: false,
          description: 'Audience targeting parameters',
        },
      },
      returns: { type: 'object', description: 'Campaign plan with strategy and timeline' },
      examples: [
        {
          input: { campaignType: 'product_launch', budget: 10000 },
          output: { campaignId: 'camp_789', status: 'planned', timeline: '4 weeks' },
          description: 'Plan product launch campaign',
        },
      ],
      estimatedDuration: 3000,
      budgetImpact: 0,
      permissions: ['campaign_management'],
    },
  ];
}

function getContentCommandSchemas(): CommandSchema[] {
  return [
    {
      action: 'generate_content',
      description: 'Generate marketing content aligned with brand voice',
      parameters: {
        contentType: { type: 'string', required: true, description: 'Type of content to generate' },
        tone: {
          type: 'string',
          required: false,
          description: 'Content tone',
          enum: ['professional', 'casual', 'friendly'],
        },
        length: { type: 'number', required: false, description: 'Target word count' },
      },
      returns: { type: 'object', description: 'Generated content with brand alignment score' },
      examples: [
        {
          input: { contentType: 'blog_post', tone: 'professional', length: 800 },
          output: { content: '...', wordCount: 800, brandAlignment: 0.92 },
          description: 'Generate professional blog post',
        },
      ],
      estimatedDuration: 2500,
    },
  ];
}

function getInsightCommandSchemas(): CommandSchema[] {
  return [
    {
      action: 'analyze_metrics',
      description: 'Analyze performance metrics and generate insights',
      parameters: {
        metrics: { type: 'array', required: true, description: 'List of metrics to analyze' },
        timeframe: { type: 'object', required: false, description: 'Analysis time period' },
      },
      returns: { type: 'object', description: 'Metric analysis with insights and trends' },
      examples: [
        {
          input: { metrics: ['roas', 'conversions', 'ctr'] },
          output: { insights: ['Performance trending upward'], confidence: 0.87 },
          description: 'Analyze key performance metrics',
        },
      ],
      estimatedDuration: 2000,
    },
  ];
}

function getTrendCommandSchemas(): CommandSchema[] {
  return [
    {
      action: 'detect_trends',
      description: 'Detect and analyze market and performance trends',
      parameters: {
        analysisDepth: {
          type: 'string',
          required: false,
          description: 'Depth of analysis',
          enum: ['basic', 'comprehensive'],
          default: 'comprehensive',
        },
      },
      returns: {
        type: 'object',
        description: 'Detected trends with predictions and confidence scores',
      },
      examples: [
        {
          input: { analysisDepth: 'comprehensive' },
          output: {
            trends: ['trending upward'],
            predictions: ['positive outlook'],
            confidence: 0.83,
          },
          description: 'Comprehensive trend analysis',
        },
      ],
      estimatedDuration: 2000,
    },
  ];
}

function getBrandVoiceCommandSchemas(): CommandSchema[] {
  return [
    {
      action: 'analyze_brand_alignment',
      description: 'Analyze content for brand voice alignment and consistency',
      parameters: {
        content: { type: 'string', required: true, description: 'Content to analyze' },
        brandGuidelines: {
          type: 'object',
          required: false,
          description: 'Brand guidelines to check against',
        },
      },
      returns: { type: 'object', description: 'Brand alignment analysis with recommendations' },
      examples: [
        {
          input: { content: 'Marketing message to analyze...' },
          output: { alignmentScore: 0.92, recommendations: ['maintain consistency'] },
          description: 'Analyze brand voice alignment',
        },
      ],
      estimatedDuration: 1500,
    },
  ];
}

function getSocialCommandSchemas(): CommandSchema[] {
  return [
    {
      action: 'generate_social_content',
      description: 'Generate social media content for multiple platforms',
      parameters: {
        platforms: { type: 'array', required: true, description: 'Target social media platforms' },
        contentTheme: { type: 'string', required: false, description: 'Content theme or topic' },
      },
      returns: {
        type: 'object',
        description: 'Generated social media content with engagement predictions',
      },
      examples: [
        {
          input: { platforms: ['instagram', 'twitter'], contentTheme: 'product_launch' },
          output: { posts: ['social post'], analytics: { engagement: 0.8 }, confidence: 0.86 },
          description: 'Generate multi-platform social content',
        },
      ],
      estimatedDuration: 3000,
    },
  ];
}

/**
 * Agent capabilities mapping for frontend (extended)
 */
export const AGENT_CAPABILITIES = {
  content: ['generate_content', 'generate_blog', 'generate_caption', 'generate_post'],
  seo: [
    'optimize_keywords',
    'analyze_content',
    'generate_meta_tags',
    'analyze_competitors',
    'recommend_keywords',
    'generate_schema',
    'audit_technical_seo',
  ],
  ad: ['create_campaign', 'optimize_budget', 'analyze_performance'],
  outreach: ['send_email', 'manage_followup', 'personalize_message'],
  trend: ['detect_trends', 'analyze_engagement', 'predict_viral_content'],
  insight: ['analyze_metrics', 'generate_insights', 'recommend_strategies'],
  design: ['create_visual', 'optimize_design', 'generate_mockup'],
  email: [
    'generate_email_sequence',
    'personalize_email',
    'analyze_performance',
    'create_ab_test',
    'send_campaign',
    'manage_templates',
    'segment_audience',
    'optimize_send_times',
    'generate_subject_lines',
    'create_newsletter',
  ],
  support: [
    'classify_message',
    'generate_reply',
    'analyze_sentiment',
    'escalate_ticket',
    'create_ticket',
    'update_ticket',
    'send_whatsapp_message',
    'auto_respond',
    'manage_knowledge_base',
    'generate_summary',
    'track_satisfaction',
    'manage_queue',
  ],
  'error-sentinel': [
    'continuous_scan',
    'fix_build_errors',
    'fix_type_errors',
    'fix_lint_errors',
    'fix_schema_errors',
    'fix_ci_errors',
    'fix_unhandled_promises',
    'health_check',
    'emergency_recovery',
    'generate_report',
  ],
  campaign: [
    'plan_campaign',
    'execute_campaign',
    'monitor_campaign',
    'optimize_campaign',
    'analyze_results',
    'generate_report',
  ],
  'llm-copilot': [
    'processMessage',
    'getSession',
    'clearSession',
    'parseIntent',
    'generateResponse',
  ],
  boardroom: [
    'generateReport',
    'createForecast',
    'analyzePerformance',
    'generateSlides',
    'exportPresentation',
  ],
  executive: ['generateReport', 'compileSummary', 'analyzeMetrics', 'createDashboard'],
  'brand-voice': [
    'analyze_brand_alignment',
    'check_consistency',
    'generate_guidelines',
    'review_content',
  ],
  'social-media': [
    'generate_social_content',
    'schedule_posts',
    'analyze_engagement',
    'optimize_hashtags',
  ],
} as const;<|MERGE_RESOLUTION|>--- conflicted
+++ resolved
@@ -9,7 +9,7 @@
 import { TrendAgent } from './agents/trend-agent';
 import { InsightAgent } from './agents/insight-agent';
 import { DesignAgent } from './agents/design-agent';
-<<<<<<< HEAD
+import { UIRefinementAgent } from './agents/ui-refinement-agent';
 import { EmailMarketingAgent } from './agents/email-agent';
 import { CustomerSupportAgent } from './agents/support-agent';
 import { ErrorSentinelAgent } from './agents/error-sentinel-agent';
@@ -67,9 +67,6 @@
   confidence?: number;
   metadata?: any;
 }
-=======
-import { UIRefinementAgent } from './agents/ui-refinement-agent';
->>>>>>> 30e44d39
 
 /**
  * Register all available agents with the AgentFactory
@@ -84,7 +81,7 @@
   AgentFactory.registerAgent('trend', TrendAgent);
   AgentFactory.registerAgent('insight', InsightAgent);
   AgentFactory.registerAgent('design', DesignAgent);
-<<<<<<< HEAD
+  AgentFactory.registerAgent('ui-refinement', UIRefinementAgent);
   AgentFactory.registerAgent('email', EmailMarketingAgent);
   AgentFactory.registerAgent('support', CustomerSupportAgent);
   AgentFactory.registerAgent('error-sentinel', ErrorSentinelAgent);
@@ -103,12 +100,6 @@
     { agentTypes: AgentFactory.getAvailableTypes() },
     'AgentRegistry'
   );
-=======
-  AgentFactory.registerAgent('ui-refinement', UIRefinementAgent);
-  
-  console.log('Agent registry initialized');
-  console.log('Available agent types:', AgentFactory.getAvailableTypes());
->>>>>>> 30e44d39
 }
 
 /**
@@ -244,6 +235,8 @@
       return new InsightAgent();
     case 'design':
       return new DesignAgent();
+    case 'ui-refinement':
+      return new UIRefinementAgent('ui-refinement', 'UI Refinement Agent');
     case 'email':
       return new EmailMarketingAgent();
     case 'support':
